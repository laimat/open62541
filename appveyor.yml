version: '{build}'

clone_folder: c:\projects\open62541
clone_depth: 20

environment:
<<<<<<< HEAD
  matrix:
  - Compiler: msvc
    Arch: x86
  - Compiler: msvc
    Arch: x64
  - Compiler: mingw
    Arch: x86
  - Compiler: mingw
    Arch: x64
#    cygwin cmake stopped working on 05.07.2016 -- commented out until a fix appears
#  - Compiler: cygwin
#    Arch: x86
=======
    global:
        CYG_ARCH: x86
        CYG_ROOT: C:/cygwin
        CYG_SETUP_URL: http://cygwin.com/setup-x86.exe
        CYG_MIRROR: http://cygwin.mirror.constant.com
        CYG_CACHE: C:\cygwin\var\cache\setup
        CYG_BASH: C:/cygwin/bin/bash

    matrix:
        - CC_NAME: MinGW Makefiles
          CC_SHORTNAME: mingw
          MAKE: mingw32-make
          FORCE_CXX: OFF
        # - CC_NAME: Visual Studio 9 2008
        #   CC_SHORTNAME: vs2008
        #   MAKE: msbuild open62541.sln /m
        #   FORCE_CXX: ON
        - CC_NAME: Visual Studio 12 2013
          CC_SHORTNAME: vs2013
          MAKE: msbuild open62541.sln /m
          FORCE_CXX: OFF
        - CC_NAME: Visual Studio 12 2013 Win64
          CC_SHORTNAME: vs2013-x64
          MAKE: msbuild open62541.sln /m
          FORCE_CXX: OFF

cache:
  - '%CYG_CACHE%'
>>>>>>> fecd0bf4

init:
  - git config --global core.autocrlf input # Attempt to ensure we don't try to convert line endings to Win32 CRLF as this will cause build to fail

# Install needed build dependencies
install:
<<<<<<< HEAD
  - git submodule update --init --recursive
=======
  - if not exist "%CYG_ROOT%" mkdir "%CYG_ROOT%"
  - ps: echo "Installing Cygwin from $env:CYG_SETUP_URL to $env:CYG_ROOT/setup-x86.exe"
  - appveyor DownloadFile %CYG_SETUP_URL% -FileName %CYG_ROOT%/setup-x86.exe
  - ps: echo "Downloaded. Now ready to install."
  - cmd: '"%CYG_ROOT%/setup-x86.exe" --quiet-mode --no-shortcuts --only-site -R "%CYG_ROOT%" -s "%CYG_MIRROR%" -l "%CYG_CACHE%" --packages cmake,python'
  - cmd: '%CYG_BASH% -lc "cygcheck -dc cygwin"'
>>>>>>> fecd0bf4

before_build:
  # Workaround for CMake not wanting sh.exe on PATH for MinGW
  - set PATH=%PATH:C:\Program Files\Git\usr\bin;=%

build_script:
<<<<<<< HEAD
  - ps: |
        cd c:\projects\open62541
        md build
        cd build
        if ($env:Compiler -eq "mingw") {
          if ($env:Arch -eq "x64") {
            echo "Testing MinGW64"
            $env:Path = "C:\mingw-w64\i686-5.3.0-posix-dwarf-rt_v4-rev0\mingw32\bin;" + $env:Path
          } else {
            echo "Testing MinGW32"
            $env:Path = "C:\MinGW\bin;" + $env:Path
          }
          cmake -DUA_BUILD_EXAMPLES:BOOL=ON -G"MinGW Makefiles" ..
          mingw32-make -j4
        } elseif ($env:Compiler -eq "cygwin") {
          echo "Testing cygwin"
          $env:Path = "C:\cygwin\bin;" + $env:Path
          C:\cygwin\bin\bash -lc "cygcheck -dc cygwin"
          C:\cygwin\bin\bash --login -lc "cmake.exe --version"
          C:\cygwin\bin\bash --login -lc "cd /cygdrive/c/projects/open62541/build; cmake -DUA_BUILD_EXAMPLES:BOOL=ON -G\"Unix Makefiles\" .."
          C:\cygwin\bin\bash --login -lc "cd /cygdrive/c/projects/open62541/build; make -j"
        } else {
          if ($env:Arch -eq "x64") {
            echo "Testing MSVC with amalgamation (x64)"
            cd ..
            md build64
            cd build64
            cmake -DUA_BUILD_EXAMPLES:BOOL=ON -DUA_ENABLE_AMALGAMATION:BOOL=ON -G"Visual Studio 12 2013 Win64" ..
            msbuild open62541.sln /m
            copy C:\projects\open62541\build64\open62541.c C:\projects\open62541\build64\Debug\open62541.c
            copy C:\projects\open62541\build64\open62541.h C:\projects\open62541\build64\Debug\open62541.h
            copy C:\projects\open62541\build64\examples\server_cert.der C:\projects\open62541\build64\Debug\server_cert.der
          } else {
            echo "Testing MSVC without amalgamation (x86)"
            cmake -DUA_BUILD_EXAMPLES:BOOL=ON -G"Visual Studio 12 2013" ..
            msbuild open62541.sln /m
            cd ..
            Remove-Item .\build -Force -Recurse
            md build
            cd build

            echo "Testing MSVC with amalgamation (x86)"
            cmake -DUA_BUILD_EXAMPLES:BOOL=ON -DUA_ENABLE_AMALGAMATION:BOOL=ON -G"Visual Studio 12 2013" ..
            msbuild open62541.sln /m
            copy C:\projects\open62541\build\open62541.c C:\projects\open62541\build\Debug\open62541.c
            copy C:\projects\open62541\build\open62541.h C:\projects\open62541\build\Debug\open62541.h
            copy C:\projects\open62541\build\examples\server_cert.der C:\projects\open62541\build\Debug\server_cert.der
          }
        }
        echo "Build done"

after_build:
  - ps: |
        if ($env:Compiler -eq "msvc") {
          if ($env:Arch -eq "x64") {
            7z a open62541-win64.zip C:\projects\open62541\build64\Debug\*
            appveyor PushArtifact open62541-win64.zip
          } else {
            7z a open62541-win32.zip C:\projects\open62541\build\Debug\*
            appveyor PushArtifact open62541-win32.zip
          }
        }
=======
  - cd c:\projects\open62541
  - md build
  - cd build
  - echo "Testing %CC_NAME%"
  - cmake -DUA_BUILD_EXAMPLES:BOOL=ON -DUA_COMPILE_AS_CXX:BOOL=%FORCE_CXX% -G"%CC_NAME%" ..
  - '%MAKE%'
  - cd ..
  - rd /s /q build
  - md build
  - cd build
  - echo "Testing %CC_NAME% with amalgamation"
  - cmake -DUA_BUILD_EXAMPLES:BOOL=ON -DUA_ENABLE_AMALGAMATION:BOOL=ON -DUA_COMPILE_AS_CXX:BOOL=%FORCE_CXX% -G"%CC_NAME%" ..
  - '%MAKE%'
  - cd ..

after_build:
  - 7z a open62541-%CC_SHORTNAME%.zip %APPVEYOR_BUILD_FOLDER%\build*
  - appveyor PushArtifact open62541-%CC_SHORTNAME%.zip
>>>>>>> fecd0bf4
<|MERGE_RESOLUTION|>--- conflicted
+++ resolved
@@ -4,20 +4,6 @@
 clone_depth: 20
 
 environment:
-<<<<<<< HEAD
-  matrix:
-  - Compiler: msvc
-    Arch: x86
-  - Compiler: msvc
-    Arch: x64
-  - Compiler: mingw
-    Arch: x86
-  - Compiler: mingw
-    Arch: x64
-#    cygwin cmake stopped working on 05.07.2016 -- commented out until a fix appears
-#  - Compiler: cygwin
-#    Arch: x86
-=======
     global:
         CYG_ARCH: x86
         CYG_ROOT: C:/cygwin
@@ -46,93 +32,25 @@
 
 cache:
   - '%CYG_CACHE%'
->>>>>>> fecd0bf4
 
 init:
   - git config --global core.autocrlf input # Attempt to ensure we don't try to convert line endings to Win32 CRLF as this will cause build to fail
 
 # Install needed build dependencies
 install:
-<<<<<<< HEAD
   - git submodule update --init --recursive
-=======
   - if not exist "%CYG_ROOT%" mkdir "%CYG_ROOT%"
   - ps: echo "Installing Cygwin from $env:CYG_SETUP_URL to $env:CYG_ROOT/setup-x86.exe"
   - appveyor DownloadFile %CYG_SETUP_URL% -FileName %CYG_ROOT%/setup-x86.exe
   - ps: echo "Downloaded. Now ready to install."
   - cmd: '"%CYG_ROOT%/setup-x86.exe" --quiet-mode --no-shortcuts --only-site -R "%CYG_ROOT%" -s "%CYG_MIRROR%" -l "%CYG_CACHE%" --packages cmake,python'
   - cmd: '%CYG_BASH% -lc "cygcheck -dc cygwin"'
->>>>>>> fecd0bf4
 
 before_build:
   # Workaround for CMake not wanting sh.exe on PATH for MinGW
   - set PATH=%PATH:C:\Program Files\Git\usr\bin;=%
 
 build_script:
-<<<<<<< HEAD
-  - ps: |
-        cd c:\projects\open62541
-        md build
-        cd build
-        if ($env:Compiler -eq "mingw") {
-          if ($env:Arch -eq "x64") {
-            echo "Testing MinGW64"
-            $env:Path = "C:\mingw-w64\i686-5.3.0-posix-dwarf-rt_v4-rev0\mingw32\bin;" + $env:Path
-          } else {
-            echo "Testing MinGW32"
-            $env:Path = "C:\MinGW\bin;" + $env:Path
-          }
-          cmake -DUA_BUILD_EXAMPLES:BOOL=ON -G"MinGW Makefiles" ..
-          mingw32-make -j4
-        } elseif ($env:Compiler -eq "cygwin") {
-          echo "Testing cygwin"
-          $env:Path = "C:\cygwin\bin;" + $env:Path
-          C:\cygwin\bin\bash -lc "cygcheck -dc cygwin"
-          C:\cygwin\bin\bash --login -lc "cmake.exe --version"
-          C:\cygwin\bin\bash --login -lc "cd /cygdrive/c/projects/open62541/build; cmake -DUA_BUILD_EXAMPLES:BOOL=ON -G\"Unix Makefiles\" .."
-          C:\cygwin\bin\bash --login -lc "cd /cygdrive/c/projects/open62541/build; make -j"
-        } else {
-          if ($env:Arch -eq "x64") {
-            echo "Testing MSVC with amalgamation (x64)"
-            cd ..
-            md build64
-            cd build64
-            cmake -DUA_BUILD_EXAMPLES:BOOL=ON -DUA_ENABLE_AMALGAMATION:BOOL=ON -G"Visual Studio 12 2013 Win64" ..
-            msbuild open62541.sln /m
-            copy C:\projects\open62541\build64\open62541.c C:\projects\open62541\build64\Debug\open62541.c
-            copy C:\projects\open62541\build64\open62541.h C:\projects\open62541\build64\Debug\open62541.h
-            copy C:\projects\open62541\build64\examples\server_cert.der C:\projects\open62541\build64\Debug\server_cert.der
-          } else {
-            echo "Testing MSVC without amalgamation (x86)"
-            cmake -DUA_BUILD_EXAMPLES:BOOL=ON -G"Visual Studio 12 2013" ..
-            msbuild open62541.sln /m
-            cd ..
-            Remove-Item .\build -Force -Recurse
-            md build
-            cd build
-
-            echo "Testing MSVC with amalgamation (x86)"
-            cmake -DUA_BUILD_EXAMPLES:BOOL=ON -DUA_ENABLE_AMALGAMATION:BOOL=ON -G"Visual Studio 12 2013" ..
-            msbuild open62541.sln /m
-            copy C:\projects\open62541\build\open62541.c C:\projects\open62541\build\Debug\open62541.c
-            copy C:\projects\open62541\build\open62541.h C:\projects\open62541\build\Debug\open62541.h
-            copy C:\projects\open62541\build\examples\server_cert.der C:\projects\open62541\build\Debug\server_cert.der
-          }
-        }
-        echo "Build done"
-
-after_build:
-  - ps: |
-        if ($env:Compiler -eq "msvc") {
-          if ($env:Arch -eq "x64") {
-            7z a open62541-win64.zip C:\projects\open62541\build64\Debug\*
-            appveyor PushArtifact open62541-win64.zip
-          } else {
-            7z a open62541-win32.zip C:\projects\open62541\build\Debug\*
-            appveyor PushArtifact open62541-win32.zip
-          }
-        }
-=======
   - cd c:\projects\open62541
   - md build
   - cd build
@@ -150,5 +68,4 @@
 
 after_build:
   - 7z a open62541-%CC_SHORTNAME%.zip %APPVEYOR_BUILD_FOLDER%\build*
-  - appveyor PushArtifact open62541-%CC_SHORTNAME%.zip
->>>>>>> fecd0bf4
+  - appveyor PushArtifact open62541-%CC_SHORTNAME%.zip