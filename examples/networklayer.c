--- conflicted
+++ resolved
@@ -6,12 +6,7 @@
 #include <sys/types.h>
 #include <Windows.h>
 #include <ws2tcpip.h>
-<<<<<<< HEAD
-#define CLOSESOCKET(S) closesocket(S); \
-	WSACleanup();
-=======
 #define CLOSESOCKET(S) closesocket(S)
->>>>>>> ef832e88
 #define IOCTLSOCKET ioctlsocket
 #else
 #include <sys/socket.h>
@@ -20,11 +15,7 @@
 #include <unistd.h> // read, write, close
 #define CLOSESOCKET(S) close(S)
 #define IOCTLSOCKET ioctl
-<<<<<<< HEAD
 #endif /* WIN32 */
-=======
-#endif
->>>>>>> ef832e88
 
 #include <stdlib.h> // exit
 #include <errno.h> // errno, EINTR
@@ -97,15 +88,15 @@
 	  c->reader((void*)c);
   }
 }
-
-#if 0 
-char _str_error[256];
-char* strerror(int errno) {
-	FormatMessage(FORMAT_MESSAGE_FROM_SYSTEM | FORMAT_MESSAGE_IGNORE_INSERTS,
-		NULL, errno,
-		MAKELANGID(LANG_NEUTRAL, SUBLANG_DEFAULT),
-		&_str_error[0], 256, NULL);
-	return &_str_error[0];
+
+#if 0 
+char _str_error[256];
+char* strerror(int errno) {
+	FormatMessage(FORMAT_MESSAGE_FROM_SYSTEM | FORMAT_MESSAGE_IGNORE_INSERTS,
+		NULL, errno,
+		MAKELANGID(LANG_NEUTRAL, SUBLANG_DEFAULT),
+		&_str_error[0], 256, NULL);
+	return &_str_error[0];
 }
 #endif
 
@@ -155,14 +146,6 @@
 				// FIXME: handle errors
 				printf("UA_Stack_msgLoop - result=%d, errno={%d,%s}\n", result, errno, strerror(errno));
 				break;
-<<<<<<< HEAD
-			case EAGAIN: // timer due, call worker
-			default: //
-				DBG_VERBOSE(printf("UA_Stack_msgLoop - errno={%d,%s}\n", errno, strerror(errno)));
-				DBG_VERBOSE(printf("UA_Stack_msgLoop - call worker\n"));
-				worker(arg);
-				DBG_VERBOSE(printf("UA_Stack_msgLoop - return from worker\n"));
-=======
 			// otherwise we've got a timeout and call the worker
 #ifndef WIN32
 	        case EAGAIN:
@@ -170,7 +153,6 @@
 			default:
 					DBG_VERBOSE(printf("UA_Stack_msgLoop - result=%d, errno={%d,%s}\n", result, errno, strerror(errno)));
 					worker(arg);
->>>>>>> ef832e88
 			}
 		} else { // activity on listener or client ports
 			DBG_VERBOSE(printf("UA_Stack_msgLoop - activities on %d handles\n",result));
@@ -180,11 +162,6 @@
 			// triggered, so we call it in this branch as well.
 			worker(arg);
 		}
-<<<<<<< HEAD
-		// Calling worker here would execute worker any times we had received something or were interrupted
-		// worker(arg);
-=======
->>>>>>> ef832e88
 	}
 #ifdef WIN32
 	// finally we should clean up the winsock.dll
@@ -238,24 +215,15 @@
 			}
 #endif
 			TL_Process((c->connection),&readBuffer);
-<<<<<<< HEAD
-=======
 		} else {
 			perror("NL_TCP_reader - ERROR reading from socket");
 			UA_TL_Connection_setState(c->connection, CONNECTIONSTATE_CLOSE);
->>>>>>> ef832e88
 		}
 	}
 
 	UA_TL_Connection_getState(c->connection, &connectionState);
-<<<<<<< HEAD
 	DBG_VERBOSE(printf("NL_TCP_reader - connectionState=%d\n",connectionState));
 	if (connectionState == CONNECTIONSTATE_CLOSE) {
-		DBG_VERBOSE(printf("NL_TCP_reader - closing connection"));
-=======
-	printf("NL_TCP_reader - connectionState=%d\n",connectionState);
-	if (connectionState == CONNECTIONSTATE_CLOSE) {
->>>>>>> ef832e88
 		// set connection's state to CONNECTIONSTATE_CLOSED and call callback to actually close
 		UA_TL_Connection_close(c->connection);
 #ifndef MULTITHREADING
