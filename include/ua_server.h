--- conflicted
+++ resolved
@@ -175,8 +175,7 @@
 
     /* Limits for MonitoredItems */
     UA_DoubleRange samplingIntervalLimits;
-<<<<<<< HEAD
-    UA_UInt32Range queueSizeLimits;
+    UA_UInt32Range queueSizeLimits; /* Negotiated with the client */
 
 #ifdef UA_ENABLE_DISCOVERY
     /* Discovery */
@@ -187,10 +186,6 @@
     // The server will still be removed depending on the state of the semaphore file.
     UA_UInt32 discoveryCleanupTimeout;
 #endif
-
-=======
-    UA_UInt32Range queueSizeLimits; /* Negotiated with the client */
->>>>>>> fecd0bf4
 } UA_ServerConfig;
 
 /* Add a new namespace to the server. Returns the index of the new namespace */
