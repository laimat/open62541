/* This Source Code Form is subject to the terms of the Mozilla Public
<<<<<<< HEAD
 * License, v. 2.0. If a copy of the MPL was not distributed with this
 * file, You can obtain one at http://mozilla.org/MPL/2.0/. */
=======
*  License, v. 2.0. If a copy of the MPL was not distributed with this
*  file, You can obtain one at http://mozilla.org/MPL/2.0/.*/
>>>>>>> 3da07052

#include "ua_client.h"
#include "ua_client_highlevel.h"
#include "ua_util.h"
#include "ua_nodeids.h"

UA_StatusCode
UA_Client_NamespaceGetIndex(UA_Client *client, UA_String *namespaceUri,
                            UA_UInt16 *namespaceIndex) {
    UA_ReadRequest request;
    UA_ReadRequest_init(&request);
    UA_ReadValueId id;
    UA_ReadValueId_init(&id);
    id.attributeId = UA_ATTRIBUTEID_VALUE;
    id.nodeId = UA_NODEID_NUMERIC(0, UA_NS0ID_SERVER_NAMESPACEARRAY);
    request.nodesToRead = &id;
    request.nodesToReadSize = 1;

    UA_ReadResponse response = UA_Client_Service_read(client, request);

    UA_StatusCode retval = UA_STATUSCODE_GOOD;
    if(response.responseHeader.serviceResult != UA_STATUSCODE_GOOD)
        retval = response.responseHeader.serviceResult;
    else if(response.resultsSize != 1 || !response.results[0].hasValue)
        retval = UA_STATUSCODE_BADNODEATTRIBUTESINVALID;
    else if(response.results[0].value.type != &UA_TYPES[UA_TYPES_STRING])
        retval = UA_STATUSCODE_BADTYPEMISMATCH;

    if(retval != UA_STATUSCODE_GOOD) {
        UA_ReadResponse_deleteMembers(&response);
        return retval;
    }

    retval = UA_STATUSCODE_BADNOTFOUND;
    UA_String *ns = (UA_String *)response.results[0].value.data;
    for(size_t i = 0; i < response.results[0].value.arrayLength; ++i){
        if(UA_String_equal(namespaceUri, &ns[i])) {
            *namespaceIndex = (UA_UInt16)i;
            retval = UA_STATUSCODE_GOOD;
            break;
        }
    }

    UA_ReadResponse_deleteMembers(&response);
    return retval;
}

UA_StatusCode
UA_Client_forEachChildNodeCall(UA_Client *client, UA_NodeId parentNodeId,
                               UA_NodeIteratorCallback callback, void *handle) {
  UA_BrowseRequest bReq;
  UA_BrowseRequest_init(&bReq);
  bReq.requestedMaxReferencesPerNode = 0;
  bReq.nodesToBrowse = UA_BrowseDescription_new();
  bReq.nodesToBrowseSize = 1;
  UA_NodeId_copy(&parentNodeId, &bReq.nodesToBrowse[0].nodeId);
  bReq.nodesToBrowse[0].resultMask = UA_BROWSERESULTMASK_ALL; //return everything
  bReq.nodesToBrowse[0].browseDirection = UA_BROWSEDIRECTION_BOTH;

  UA_BrowseResponse bResp = UA_Client_Service_browse(client, bReq);

  UA_StatusCode retval = UA_STATUSCODE_GOOD;
  if(bResp.responseHeader.serviceResult == UA_STATUSCODE_GOOD) {
      for (size_t i = 0; i < bResp.resultsSize; ++i) {
          for (size_t j = 0; j < bResp.results[i].referencesSize; ++j) {
              UA_ReferenceDescription *ref = &(bResp.results[i].references[j]);
              retval |= callback(ref->nodeId.nodeId, !ref->isForward,
                                 ref->referenceTypeId, handle);
          }
      }
  }
  else
      retval = bResp.responseHeader.serviceResult;


  UA_BrowseRequest_deleteMembers(&bReq);
  UA_BrowseResponse_deleteMembers(&bResp);

  return retval;
}

/*******************/
/* Node Management */
/*******************/

UA_StatusCode UA_EXPORT
UA_Client_addReference(UA_Client *client, const UA_NodeId sourceNodeId,
                       const UA_NodeId referenceTypeId, UA_Boolean isForward,
                       const UA_String targetServerUri,
                       const UA_ExpandedNodeId targetNodeId,
                       UA_NodeClass targetNodeClass) {
    UA_AddReferencesItem item;
    UA_AddReferencesItem_init(&item);
    item.sourceNodeId = sourceNodeId;
    item.referenceTypeId = referenceTypeId;
    item.isForward = isForward;
    item.targetServerUri = targetServerUri;
    item.targetNodeId = targetNodeId;
    item.targetNodeClass = targetNodeClass;
    UA_AddReferencesRequest request;
    UA_AddReferencesRequest_init(&request);
    request.referencesToAdd = &item;
    request.referencesToAddSize = 1;
    UA_AddReferencesResponse response = UA_Client_Service_addReferences(client, request);
    UA_StatusCode retval = response.responseHeader.serviceResult;
    if(retval != UA_STATUSCODE_GOOD) {
        UA_AddReferencesResponse_deleteMembers(&response);
        return retval;
    }
    if(response.resultsSize != 1) {
        UA_AddReferencesResponse_deleteMembers(&response);
        return UA_STATUSCODE_BADUNEXPECTEDERROR;
    }
    retval = response.results[0];
    UA_AddReferencesResponse_deleteMembers(&response);
    return retval;
}

UA_StatusCode UA_EXPORT
UA_Client_deleteReference(UA_Client *client, const UA_NodeId sourceNodeId,
                          const UA_NodeId referenceTypeId, UA_Boolean isForward,
                          const UA_ExpandedNodeId targetNodeId,
                          UA_Boolean deleteBidirectional) {
    UA_DeleteReferencesItem item;
    UA_DeleteReferencesItem_init(&item);
    item.sourceNodeId = sourceNodeId;
    item.referenceTypeId = referenceTypeId;
    item.isForward = isForward;
    item.targetNodeId = targetNodeId;
    item.deleteBidirectional = deleteBidirectional;
    UA_DeleteReferencesRequest request;
    UA_DeleteReferencesRequest_init(&request);
    request.referencesToDelete = &item;
    request.referencesToDeleteSize = 1;
    UA_DeleteReferencesResponse response = UA_Client_Service_deleteReferences(client, request);
    UA_StatusCode retval = response.responseHeader.serviceResult;
    if(retval != UA_STATUSCODE_GOOD) {
        UA_DeleteReferencesResponse_deleteMembers(&response);
        return retval;
    }
    if(response.resultsSize != 1) {
        UA_DeleteReferencesResponse_deleteMembers(&response);
        return UA_STATUSCODE_BADUNEXPECTEDERROR;
    }
    retval = response.results[0];
    UA_DeleteReferencesResponse_deleteMembers(&response);
    return retval;
}

UA_StatusCode
UA_Client_deleteNode(UA_Client *client, const UA_NodeId nodeId,
                     UA_Boolean deleteTargetReferences) {
    UA_DeleteNodesItem item;
    UA_DeleteNodesItem_init(&item);
    item.nodeId = nodeId;
    item.deleteTargetReferences = deleteTargetReferences;
    UA_DeleteNodesRequest request;
    UA_DeleteNodesRequest_init(&request);
    request.nodesToDelete = &item;
    request.nodesToDeleteSize = 1;
    UA_DeleteNodesResponse response = UA_Client_Service_deleteNodes(client, request);
    UA_StatusCode retval = response.responseHeader.serviceResult;
    if(retval != UA_STATUSCODE_GOOD) {
        UA_DeleteNodesResponse_deleteMembers(&response);
        return retval;
    }
    if(response.resultsSize != 1) {
        UA_DeleteNodesResponse_deleteMembers(&response);
        return UA_STATUSCODE_BADUNEXPECTEDERROR;
    }
    retval = response.results[0];
    UA_DeleteNodesResponse_deleteMembers(&response);
    return retval;
}

UA_StatusCode
__UA_Client_addNode(UA_Client *client, const UA_NodeClass nodeClass,
                    const UA_NodeId requestedNewNodeId, const UA_NodeId parentNodeId,
                    const UA_NodeId referenceTypeId, const UA_QualifiedName browseName,
                    const UA_NodeId typeDefinition, const UA_NodeAttributes *attr,
                    const UA_DataType *attributeType, UA_NodeId *outNewNodeId) {
    UA_StatusCode retval = UA_STATUSCODE_GOOD;
    UA_AddNodesRequest request;
    UA_AddNodesRequest_init(&request);
    UA_AddNodesItem item;
    UA_AddNodesItem_init(&item);
    item.parentNodeId.nodeId = parentNodeId;
    item.referenceTypeId = referenceTypeId;
    item.requestedNewNodeId.nodeId = requestedNewNodeId;
    item.browseName = browseName;
    item.nodeClass = nodeClass;
    item.typeDefinition.nodeId = typeDefinition;
    item.nodeAttributes.encoding = UA_EXTENSIONOBJECT_DECODED_NODELETE;
    item.nodeAttributes.content.decoded.type = attributeType;
    item.nodeAttributes.content.decoded.data = (void*)(uintptr_t)attr; // hack. is not written into.
    request.nodesToAdd = &item;
    request.nodesToAddSize = 1;
    UA_AddNodesResponse response = UA_Client_Service_addNodes(client, request);
    if(response.responseHeader.serviceResult != UA_STATUSCODE_GOOD) {
        retval = response.responseHeader.serviceResult;
        UA_AddNodesResponse_deleteMembers(&response);
        return retval;
    }
    if(response.resultsSize != 1) {
        UA_AddNodesResponse_deleteMembers(&response);
        return UA_STATUSCODE_BADUNEXPECTEDERROR;
    }
    if(outNewNodeId && response.results[0].statusCode == UA_STATUSCODE_GOOD) {
        *outNewNodeId = response.results[0].addedNodeId;
        UA_NodeId_init(&response.results[0].addedNodeId);
    }
    retval = response.results[0].statusCode;
    UA_AddNodesResponse_deleteMembers(&response);
    return retval;
}

/********/
/* Call */
/********/

#ifdef UA_ENABLE_METHODCALLS

UA_StatusCode
UA_Client_call(UA_Client *client, const UA_NodeId objectId,
               const UA_NodeId methodId, size_t inputSize,
               const UA_Variant *input, size_t *outputSize,
               UA_Variant **output) {
    /* Set up the request */
    UA_CallRequest request;
    UA_CallRequest_init(&request);
    UA_CallMethodRequest item;
    UA_CallMethodRequest_init(&item);
    item.methodId = methodId;
    item.objectId = objectId;
    item.inputArguments = (UA_Variant *)(void*)(uintptr_t)input; // cast const...
    item.inputArgumentsSize = inputSize;
    request.methodsToCall = &item;
    request.methodsToCallSize = 1;

    /* Call the service */
    UA_CallResponse response = UA_Client_Service_call(client, request);
    UA_StatusCode retval = response.responseHeader.serviceResult;
    if(retval == UA_STATUSCODE_GOOD) {
        if(response.resultsSize == 1)
            retval = response.results[0].statusCode;
        else
            retval = UA_STATUSCODE_BADUNEXPECTEDERROR;
    }
    if(retval != UA_STATUSCODE_GOOD) {
        UA_CallResponse_deleteMembers(&response);
        return retval;
    }

    /* Move the output arguments */
    if(output != NULL && outputSize != NULL) {
        *output = response.results[0].outputArguments;
        *outputSize = response.results[0].outputArgumentsSize;
        response.results[0].outputArguments = NULL;
        response.results[0].outputArgumentsSize = 0;
    }
    UA_CallResponse_deleteMembers(&response);
    return retval;
}

#endif

/********************/
/* Write Attributes */
/********************/

UA_StatusCode
__UA_Client_writeAttribute(UA_Client *client, const UA_NodeId *nodeId,
                           UA_AttributeId attributeId, const void *in,
                           const UA_DataType *inDataType) {
    if(!in)
      return UA_STATUSCODE_BADTYPEMISMATCH;

    UA_WriteValue wValue;
    UA_WriteValue_init(&wValue);
    wValue.nodeId = *nodeId;
    wValue.attributeId = attributeId;
    if(attributeId == UA_ATTRIBUTEID_VALUE)
        wValue.value.value = *(const UA_Variant*)in;
    else
        /* hack. is never written into. */
        UA_Variant_setScalar(&wValue.value.value, (void*)(uintptr_t)in, inDataType);
    wValue.value.hasValue = true;
    UA_WriteRequest wReq;
    UA_WriteRequest_init(&wReq);
    wReq.nodesToWrite = &wValue;
    wReq.nodesToWriteSize = 1;

    UA_WriteResponse wResp = UA_Client_Service_write(client, wReq);
    UA_StatusCode retval = wResp.responseHeader.serviceResult;
    UA_WriteResponse_deleteMembers(&wResp);
    return retval;
}

UA_StatusCode
UA_Client_writeArrayDimensionsAttribute(UA_Client *client, const UA_NodeId nodeId,
                                        const UA_Int32 *newArrayDimensions,
                                        size_t newArrayDimensionsSize) {
    if(!newArrayDimensions)
      return UA_STATUSCODE_BADTYPEMISMATCH;

    UA_WriteValue wValue;
    UA_WriteValue_init(&wValue);
    wValue.nodeId = nodeId;
    wValue.attributeId = UA_ATTRIBUTEID_ARRAYDIMENSIONS;
    UA_Variant_setArray(&wValue.value.value, (void*)(uintptr_t)newArrayDimensions,
                        newArrayDimensionsSize, &UA_TYPES[UA_TYPES_INT32]);
    wValue.value.hasValue = true;
    UA_WriteRequest wReq;
    UA_WriteRequest_init(&wReq);
    wReq.nodesToWrite = &wValue;
    wReq.nodesToWriteSize = 1;

    UA_WriteResponse wResp = UA_Client_Service_write(client, wReq);
    UA_StatusCode retval = wResp.responseHeader.serviceResult;
    UA_WriteResponse_deleteMembers(&wResp);
    return retval;
}

/*******************/
/* Read Attributes */
/*******************/

UA_StatusCode
__UA_Client_readAttribute(UA_Client *client, const UA_NodeId *nodeId,
                          UA_AttributeId attributeId, void *out,
                          const UA_DataType *outDataType) {
    UA_ReadValueId item;
    UA_ReadValueId_init(&item);
    item.nodeId = *nodeId;
    item.attributeId = attributeId;
    UA_ReadRequest request;
    UA_ReadRequest_init(&request);
    request.nodesToRead = &item;
    request.nodesToReadSize = 1;
    UA_ReadResponse response = UA_Client_Service_read(client, request);
    UA_StatusCode retval = response.responseHeader.serviceResult;
    if(retval == UA_STATUSCODE_GOOD && response.resultsSize != 1)
        retval = UA_STATUSCODE_BADUNEXPECTEDERROR;
    if(retval != UA_STATUSCODE_GOOD) {
        UA_ReadResponse_deleteMembers(&response);
        return retval;
    }

    /* Set the StatusCode */
    UA_DataValue *res = response.results;
    if(res->hasStatus)
        retval = res->status;

    /* Return early of no value is given */
    if(!res->hasValue) {
        if(retval == UA_STATUSCODE_GOOD)
            retval = UA_STATUSCODE_BADUNEXPECTEDERROR;
        UA_ReadResponse_deleteMembers(&response);
        return retval;
    }

    /* Copy value into out */
    if(attributeId == UA_ATTRIBUTEID_VALUE) {
        memcpy(out, &res->value, sizeof(UA_Variant));
        UA_Variant_init(&res->value);
    } else if(UA_Variant_isScalar(&res->value) &&
              res->value.type == outDataType) {
        memcpy(out, res->value.data, res->value.type->memSize);
        UA_free(res->value.data);
        res->value.data = NULL;
    } else {
        retval = UA_STATUSCODE_BADUNEXPECTEDERROR;
    }

    UA_ReadResponse_deleteMembers(&response);
    return retval;
}

UA_StatusCode
UA_Client_readArrayDimensionsAttribute(UA_Client *client, const UA_NodeId nodeId,
                                       UA_Int32 **outArrayDimensions,
                                       size_t *outArrayDimensionsSize) {
    UA_ReadValueId item;
    UA_ReadValueId_init(&item);
    item.nodeId = nodeId;
    item.attributeId = UA_ATTRIBUTEID_ARRAYDIMENSIONS;
    UA_ReadRequest request;
    UA_ReadRequest_init(&request);
    request.nodesToRead = &item;
    request.nodesToReadSize = 1;
    UA_ReadResponse response = UA_Client_Service_read(client, request);
    UA_StatusCode retval = response.responseHeader.serviceResult;
    UA_DataValue *res = response.results;

    if(retval == UA_STATUSCODE_GOOD && response.resultsSize != 1)
        retval = UA_STATUSCODE_BADUNEXPECTEDERROR;
    if(retval != UA_STATUSCODE_GOOD)
        goto cleanup;

    if(res->hasStatus != UA_STATUSCODE_GOOD)
        retval = res->hasStatus;
    else if(!res->hasValue || UA_Variant_isScalar(&res->value))
        retval = UA_STATUSCODE_BADUNEXPECTEDERROR;
    if(retval != UA_STATUSCODE_GOOD)
        goto cleanup;

    if(UA_Variant_isScalar(&res->value) ||
       res->value.type != &UA_TYPES[UA_TYPES_INT32]) {
        retval = UA_STATUSCODE_BADUNEXPECTEDERROR;
        goto cleanup;
    }

    *outArrayDimensions = (UA_Int32 *)res->value.data;
    *outArrayDimensionsSize = res->value.arrayLength;
    UA_free(res->value.data);
    res->value.data = NULL;
    res->value.arrayLength = 0;

 cleanup:
    UA_ReadResponse_deleteMembers(&response);
    return retval;

}<|MERGE_RESOLUTION|>--- conflicted
+++ resolved
@@ -1,11 +1,6 @@
 /* This Source Code Form is subject to the terms of the Mozilla Public
-<<<<<<< HEAD
  * License, v. 2.0. If a copy of the MPL was not distributed with this
  * file, You can obtain one at http://mozilla.org/MPL/2.0/. */
-=======
-*  License, v. 2.0. If a copy of the MPL was not distributed with this
-*  file, You can obtain one at http://mozilla.org/MPL/2.0/.*/
->>>>>>> 3da07052
 
 #include "ua_client.h"
 #include "ua_client_highlevel.h"
