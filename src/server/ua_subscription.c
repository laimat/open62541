/* This Source Code Form is subject to the terms of the Mozilla Public
 * License, v. 2.0. If a copy of the MPL was not distributed with this
 * file, You can obtain one at http://mozilla.org/MPL/2.0/. */

#include "ua_subscription.h"
#include "ua_server_internal.h"
#include "ua_types_encoding_binary.h"
#include "ua_services.h"
#include "ua_nodestore.h"

#ifdef UA_ENABLE_SUBSCRIPTIONS /* conditional compilation */

#define UA_VALUENCODING_MAXSTACK 512

/*****************/
/* MonitoredItem */
/*****************/

UA_MonitoredItem * UA_MonitoredItem_new() {
    UA_MonitoredItem *newItem = (UA_MonitoredItem *)UA_malloc(sizeof(UA_MonitoredItem));
    newItem->subscription = NULL;
    newItem->currentQueueSize = 0;
    newItem->maxQueueSize = 0;
    newItem->monitoredItemType = UA_MONITOREDITEMTYPE_CHANGENOTIFY; /* currently hardcoded */
    newItem->timestampsToReturn = UA_TIMESTAMPSTORETURN_SOURCE;
    UA_String_init(&newItem->indexRange);
    TAILQ_INIT(&newItem->queue);
    UA_NodeId_init(&newItem->monitoredNodeId);
    newItem->lastSampledValue = UA_BYTESTRING_NULL;
    memset(&newItem->sampleJobGuid, 0, sizeof(UA_Guid));
    newItem->sampleJobIsRegistered = false;
    newItem->itemId = 0;
    return newItem;
}

void MonitoredItem_delete(UA_Server *server, UA_MonitoredItem *monitoredItem) {
    MonitoredItem_unregisterSampleJob(server, monitoredItem);
    /* clear the queued samples */
    MonitoredItem_queuedValue *val, *val_tmp;
    TAILQ_FOREACH_SAFE(val, &monitoredItem->queue, listEntry, val_tmp) {
        TAILQ_REMOVE(&monitoredItem->queue, val, listEntry);
        UA_DataValue_deleteMembers(&val->value);
        UA_free(val);
    }
    monitoredItem->currentQueueSize = 0;
    LIST_REMOVE(monitoredItem, listEntry);
    UA_String_deleteMembers(&monitoredItem->indexRange);
    UA_ByteString_deleteMembers(&monitoredItem->lastSampledValue);
    UA_NodeId_deleteMembers(&monitoredItem->monitoredNodeId);
    UA_free(monitoredItem);
}

static void
ensureSpaceInMonitoredItemQueue(UA_MonitoredItem *mon) {
    if(mon->currentQueueSize < mon->maxQueueSize)
        return;
    MonitoredItem_queuedValue *queueItem;
    if(mon->discardOldest)
        queueItem = TAILQ_FIRST(&mon->queue);
    else
        queueItem = TAILQ_LAST(&mon->queue,
                               memberstruct(UA_MonitoredItem,QueueOfQueueDataValues));
    UA_assert(queueItem); /* When the currentQueueSize > 0, then there is an item */
    TAILQ_REMOVE(&mon->queue, queueItem, listEntry);
    UA_DataValue_deleteMembers(&queueItem->value);
    UA_free(queueItem);
    --mon->currentQueueSize;
}

/* Has this sample changed from the last one? The method may allocate additional
 * space for the encoding buffer. Detect the change in encoding->data. */
static UA_StatusCode
detectValueChange(UA_MonitoredItem *mon, UA_DataValue *value,
                  UA_ByteString *encoding, UA_Boolean *changed) {
    /* Apply Filter */
    UA_Boolean hasValue = value->hasValue;
    if(mon->trigger == UA_DATACHANGETRIGGER_STATUS)
        value->hasValue = false;
    UA_Boolean hasServerTimestamp = value->hasServerTimestamp;
    UA_Boolean hasServerPicoseconds = value->hasServerPicoseconds;
    value->hasServerTimestamp = false;
    value->hasServerPicoseconds = false;
    UA_Boolean hasSourceTimestamp = value->hasSourceTimestamp;
    UA_Boolean hasSourcePicoseconds = value->hasSourcePicoseconds;
    if(mon->trigger < UA_DATACHANGETRIGGER_STATUSVALUETIMESTAMP) {
        value->hasSourceTimestamp = false;
        value->hasSourcePicoseconds = false;
    }

    /* Forward declare before goto */
    UA_StatusCode retval = UA_STATUSCODE_GOOD;
    size_t encodingOffset = 0;
    size_t binsize;

    /* Encode the data for comparison */
    binsize = UA_calcSizeBinary(value, &UA_TYPES[UA_TYPES_DATAVALUE]);
    if(binsize == 0) {
        retval = UA_STATUSCODE_BADINTERNALERROR;
        goto cleanup;
    }

    /* Allocate buffer on the heap if necessary */
    if(binsize > UA_VALUENCODING_MAXSTACK &&
       UA_ByteString_allocBuffer(encoding, binsize) != UA_STATUSCODE_GOOD) {
        retval = UA_STATUSCODE_BADOUTOFMEMORY;
        goto cleanup;
    }

    /* Encode the value */
    retval = UA_encodeBinary(value, &UA_TYPES[UA_TYPES_DATAVALUE],
                             NULL, NULL, encoding, &encodingOffset);
    if(retval != UA_STATUSCODE_GOOD)
        goto cleanup;

    /* The value has changed */
    encoding->length = encodingOffset;
    if(!mon->lastSampledValue.data || !UA_String_equal(encoding, &mon->lastSampledValue))
        *changed = true;

 cleanup:
    /* Reset the filter */
    value->hasValue = hasValue;
    value->hasServerTimestamp = hasServerTimestamp;
    value->hasServerPicoseconds = hasServerPicoseconds;
    value->hasSourceTimestamp = hasSourceTimestamp;
    value->hasSourcePicoseconds = hasSourcePicoseconds;
    return retval;
}

void UA_MoniteredItem_SampleCallback(UA_Server *server, UA_MonitoredItem *monitoredItem) {
    UA_Subscription *sub = monitoredItem->subscription;
    if(monitoredItem->monitoredItemType != UA_MONITOREDITEMTYPE_CHANGENOTIFY) {
        UA_LOG_DEBUG_SESSION(server->config.logger, sub->session,
                             "Subscription %u | MonitoredItem %i | "
                             "Not a data change notification",
                             sub->subscriptionID, monitoredItem->itemId);
        return;
    }

    /* Adjust timestampstoreturn to get source timestamp for triggering */
    UA_TimestampsToReturn ts = monitoredItem->timestampsToReturn;
    if(ts == UA_TIMESTAMPSTORETURN_SERVER)
        ts = UA_TIMESTAMPSTORETURN_BOTH;
    else if(ts == UA_TIMESTAMPSTORETURN_NEITHER)
        ts = UA_TIMESTAMPSTORETURN_SOURCE;

    /* Read the value */
    UA_ReadValueId rvid;
    UA_ReadValueId_init(&rvid);
    rvid.nodeId = monitoredItem->monitoredNodeId;
    rvid.attributeId = monitoredItem->attributeID;
    rvid.indexRange = monitoredItem->indexRange;
    UA_DataValue value;
    UA_DataValue_init(&value);
    Service_Read_single(server, sub->session, ts, &rvid, &value);

    /* Stack-allocate some memory for the value encoding */
    UA_Byte *stackValueEncoding = (UA_Byte *)UA_alloca(UA_VALUENCODING_MAXSTACK);
    UA_ByteString valueEncoding;
    valueEncoding.data = stackValueEncoding;
    valueEncoding.length = UA_VALUENCODING_MAXSTACK;

    /* Forward declaration before goto */
    MonitoredItem_queuedValue *newQueueItem;

    /* Has the value changed? */
    UA_Boolean changed = false;
    UA_StatusCode retval = detectValueChange(monitoredItem, &value,
                                             &valueEncoding, &changed);
    if(!changed || retval != UA_STATUSCODE_GOOD)
        goto cleanup;

    /* Allocate the entry for the publish queue */
    newQueueItem = (MonitoredItem_queuedValue *)UA_malloc(sizeof(MonitoredItem_queuedValue));
    if(!newQueueItem) {
        UA_LOG_WARNING_SESSION(server->config.logger, sub->session,
                               "Subscription %u | MonitoredItem %i | "
                               "Item for the publishing queue could not be allocated",
                               sub->subscriptionID, monitoredItem->itemId);
        goto cleanup;
    }

    /* Copy valueEncoding on the heap for the next comparison (if not already done) */
    if(valueEncoding.data == stackValueEncoding) {
        UA_ByteString cbs;
        if(UA_ByteString_copy(&valueEncoding, &cbs) != UA_STATUSCODE_GOOD) {
            UA_LOG_WARNING_SESSION(server->config.logger, sub->session,
                                   "Subscription %u | MonitoredItem %i | "
                                   "ByteString to compare values could not be created",
                                   sub->subscriptionID, monitoredItem->itemId);
            UA_free(newQueueItem);
            goto cleanup;
        }
        valueEncoding = cbs;
    }

    /* Prepare the newQueueItem */
    if(value.hasValue && value.value.storageType == UA_VARIANT_DATA_NODELETE) {
        if(UA_DataValue_copy(&value, &newQueueItem->value) != UA_STATUSCODE_GOOD) {
            UA_LOG_WARNING_SESSION(server->config.logger, sub->session,
                                   "Subscription %u | MonitoredItem %i | "
                                   "Item for the publishing queue could not be prepared",
                                   sub->subscriptionID, monitoredItem->itemId);
            UA_free(newQueueItem);
            goto cleanup;
        }
    } else {
        newQueueItem->value = value;
    }
    newQueueItem->clientHandle = monitoredItem->clientHandle;

    /* <-- Point of no return --> */

    UA_LOG_DEBUG_SESSION(server->config.logger, sub->session,
                         "Subscription %u | MonitoredItem %u | Sampled a new value",
                         sub->subscriptionID, monitoredItem->itemId);

    /* Replace the encoding for comparison */
    UA_ByteString_deleteMembers(&monitoredItem->lastSampledValue);
    monitoredItem->lastSampledValue = valueEncoding;

    /* Add the sample to the queue for publication */
    ensureSpaceInMonitoredItemQueue(monitoredItem);
    TAILQ_INSERT_TAIL(&monitoredItem->queue, newQueueItem, listEntry);
    ++monitoredItem->currentQueueSize;
    return;

 cleanup:
    if(valueEncoding.data != stackValueEncoding)
        UA_ByteString_deleteMembers(&valueEncoding);
    UA_DataValue_deleteMembers(&value);
}

UA_StatusCode
MonitoredItem_registerSampleJob(UA_Server *server, UA_MonitoredItem *mon) {
    UA_Job job;
    job.type = UA_JOBTYPE_METHODCALL;
    job.job.methodCall.method = (UA_ServerCallback)UA_MoniteredItem_SampleCallback;
    job.job.methodCall.data = mon;
    UA_StatusCode retval = UA_Server_addRepeatedJob(server, job,
                                                    (UA_UInt32)mon->samplingInterval,
                                                    &mon->sampleJobGuid);
    if(retval == UA_STATUSCODE_GOOD)
        mon->sampleJobIsRegistered = true;
    return retval;
}

UA_StatusCode MonitoredItem_unregisterSampleJob(UA_Server *server, UA_MonitoredItem *mon) {
    if(!mon->sampleJobIsRegistered)
        return UA_STATUSCODE_GOOD;
    mon->sampleJobIsRegistered = false;
    return UA_Server_removeRepeatedJob(server, mon->sampleJobGuid);
}

/****************/
/* Subscription */
/****************/

UA_Subscription * UA_Subscription_new(UA_Session *session, UA_UInt32 subscriptionID) {
    UA_Subscription *newItem = (UA_Subscription *)UA_malloc(sizeof(UA_Subscription));
    if(!newItem)
        return NULL;
    newItem->session = session;
    newItem->subscriptionID = subscriptionID;
    newItem->sequenceNumber = 0;
    newItem->maxKeepAliveCount = 0;
    newItem->publishingEnabled = false;
    memset(&newItem->publishJobGuid, 0, sizeof(UA_Guid));
    newItem->publishJobIsRegistered = false;
    newItem->currentKeepAliveCount = 0;
    newItem->currentLifetimeCount = 0;
    newItem->lastMonitoredItemId = 0;
    newItem->state = UA_SUBSCRIPTIONSTATE_NORMAL; /* The first publish response is sent immediately */
    LIST_INIT(&newItem->monitoredItems);
    TAILQ_INIT(&newItem->retransmissionQueue);
    newItem->retransmissionQueueSize = 0;
    return newItem;
}

void UA_Subscription_deleteMembers(UA_Subscription *subscription, UA_Server *server) {
    Subscription_unregisterPublishJob(server, subscription);

    /* Delete monitored Items */
    UA_MonitoredItem *mon, *tmp_mon;
    LIST_FOREACH_SAFE(mon, &subscription->monitoredItems, listEntry, tmp_mon) {
        LIST_REMOVE(mon, listEntry);
        MonitoredItem_delete(server, mon);
    }

    /* Delete Retransmission Queue */
    UA_NotificationMessageEntry *nme, *nme_tmp;
    TAILQ_FOREACH_SAFE(nme, &subscription->retransmissionQueue, listEntry, nme_tmp) {
        TAILQ_REMOVE(&subscription->retransmissionQueue, nme, listEntry);
        UA_NotificationMessage_deleteMembers(&nme->message);
        UA_free(nme);
    }
    subscription->retransmissionQueueSize = 0;
}

UA_MonitoredItem *
UA_Subscription_getMonitoredItem(UA_Subscription *sub, UA_UInt32 monitoredItemID) {
    UA_MonitoredItem *mon;
    LIST_FOREACH(mon, &sub->monitoredItems, listEntry) {
        if(mon->itemId == monitoredItemID)
            break;
    }
    return mon;
}

UA_StatusCode
UA_Subscription_deleteMonitoredItem(UA_Server *server, UA_Subscription *sub,
                                    UA_UInt32 monitoredItemID) {
    UA_MonitoredItem *mon;
    LIST_FOREACH(mon, &sub->monitoredItems, listEntry) {
        if(mon->itemId == monitoredItemID) {
            LIST_REMOVE(mon, listEntry);
            MonitoredItem_delete(server, mon);
            return UA_STATUSCODE_GOOD;
        }
    }
    return UA_STATUSCODE_BADMONITOREDITEMIDINVALID;
}

static size_t
countQueuedNotifications(UA_Subscription *sub, UA_Boolean *moreNotifications) {
    size_t notifications = 0;
    if(sub->publishingEnabled) {
        UA_MonitoredItem *mon;
        LIST_FOREACH(mon, &sub->monitoredItems, listEntry) {
            MonitoredItem_queuedValue *qv;
            TAILQ_FOREACH(qv, &mon->queue, listEntry) {
                if(notifications >= sub->notificationsPerPublish) {
                    *moreNotifications = true;
                    break;
                }
                ++notifications;
            }
        }
    }
    return notifications;
}

static void
UA_Subscription_addRetransmissionMessage(UA_Server *server, UA_Subscription *sub,
                                         UA_NotificationMessageEntry *entry) {
    /* Release the oldest entry if there is not enough space */
    if(server->config.maxRetransmissionQueueSize > 0 &&
       sub->retransmissionQueueSize >= server->config.maxRetransmissionQueueSize) {
        UA_NotificationMessageEntry *lastentry =
            TAILQ_LAST(&sub->retransmissionQueue,
                       memberstruct(UA_Subscription,UA_ListOfNotificationMessages));
        TAILQ_REMOVE(&sub->retransmissionQueue, lastentry, listEntry);
        --sub->retransmissionQueueSize;
        UA_NotificationMessage_deleteMembers(&lastentry->message);
        UA_free(lastentry);
    }

    /* Add entry */
    TAILQ_INSERT_HEAD(&sub->retransmissionQueue, entry, listEntry);
    ++sub->retransmissionQueueSize;
}

UA_StatusCode
UA_Subscription_removeRetransmissionMessage(UA_Subscription *sub, UA_UInt32 sequenceNumber) {
    UA_NotificationMessageEntry *entry, *entry_tmp;
    TAILQ_FOREACH_SAFE(entry, &sub->retransmissionQueue, listEntry, entry_tmp) {
        if(entry->message.sequenceNumber != sequenceNumber)
            continue;
        TAILQ_REMOVE(&sub->retransmissionQueue, entry, listEntry);
        --sub->retransmissionQueueSize;
        UA_NotificationMessage_deleteMembers(&entry->message);
        UA_free(entry);
        return UA_STATUSCODE_GOOD;
    }
    return UA_STATUSCODE_BADSEQUENCENUMBERUNKNOWN;
}

static UA_StatusCode
prepareNotificationMessage(UA_Subscription *sub, UA_NotificationMessage *message,
                           size_t notifications) {
    /* Array of ExtensionObject to hold different kinds of notifications
       (currently only DataChangeNotifications) */
    message->notificationData = (UA_ExtensionObject *)UA_Array_new(1, &UA_TYPES[UA_TYPES_EXTENSIONOBJECT]);
    if(!message->notificationData)
        return UA_STATUSCODE_BADOUTOFMEMORY;
    message->notificationDataSize = 1;

    /* Allocate Notification */
    UA_DataChangeNotification *dcn = UA_DataChangeNotification_new();
    if(!dcn) {
        UA_NotificationMessage_deleteMembers(message);
        return UA_STATUSCODE_BADOUTOFMEMORY;
    }
    UA_ExtensionObject *data = message->notificationData;
    data->encoding = UA_EXTENSIONOBJECT_DECODED;
    data->content.decoded.data = dcn;
    data->content.decoded.type = &UA_TYPES[UA_TYPES_DATACHANGENOTIFICATION];

    /* Allocate array of notifications */
    dcn->monitoredItems = (UA_MonitoredItemNotification *)
        UA_Array_new(notifications, &UA_TYPES[UA_TYPES_MONITOREDITEMNOTIFICATION]);
    if(!dcn->monitoredItems) {
        UA_NotificationMessage_deleteMembers(message);
        return UA_STATUSCODE_BADOUTOFMEMORY;
    }
    dcn->monitoredItemsSize = notifications;

    /* Move notifications into the response .. the point of no return */
    size_t l = 0;
    UA_MonitoredItem *mon;
    LIST_FOREACH(mon, &sub->monitoredItems, listEntry) {
        MonitoredItem_queuedValue *qv, *qv_tmp;
        TAILQ_FOREACH_SAFE(qv, &mon->queue, listEntry, qv_tmp) {
            if(l >= notifications)
                return UA_STATUSCODE_GOOD;
            UA_MonitoredItemNotification *min = &dcn->monitoredItems[l];
            min->clientHandle = qv->clientHandle;
            min->value = qv->value;
            TAILQ_REMOVE(&mon->queue, qv, listEntry);
            UA_free(qv);
            --mon->currentQueueSize;
            ++l;
        }
    }
    return UA_STATUSCODE_GOOD;
}

void UA_Subscription_publishCallback(UA_Server *server, UA_Subscription *sub) {
    UA_LOG_DEBUG_SESSION(server->config.logger, sub->session, "Subscription %u | "
                         "Publish Callback", sub->subscriptionID);

    /* Count the available notifications */
    UA_Boolean moreNotifications = false;
    size_t notifications = countQueuedNotifications(sub, &moreNotifications);

    /* Return if nothing to do */
    if(notifications == 0) {
        ++sub->currentKeepAliveCount;
        if(sub->currentKeepAliveCount < sub->maxKeepAliveCount)
            return;
        UA_LOG_DEBUG_SESSION(server->config.logger, sub->session,
                             "Subscription %u | Sending a KeepAlive",
                             sub->subscriptionID)
    }

    /* Check if the securechannel is valid */
    UA_SecureChannel *channel = sub->session->channel;
    if(!channel)
        return;

    /* Dequeue a response */
    UA_PublishResponseEntry *pre = SIMPLEQ_FIRST(&sub->session->responseQueue);

    /* Cannot publish without a response */
    if(!pre) {
        UA_LOG_DEBUG_SESSION(server->config.logger, sub->session,
                             "Subscription %u | Cannot send a publish response "
                             "since the publish queue is empty", sub->subscriptionID)
        if(sub->state != UA_SUBSCRIPTIONSTATE_LATE) {
            sub->state = UA_SUBSCRIPTIONSTATE_LATE;
        } else {
            ++sub->currentLifetimeCount;
            if(sub->currentLifetimeCount > sub->lifeTimeCount) {
                UA_LOG_DEBUG_SESSION(server->config.logger, sub->session, "Subscription %u | "
                                     "End of lifetime for subscription", sub->subscriptionID);
                UA_Session_deleteSubscription(server, sub->session, sub->subscriptionID);
            }
        }
        return;
    }

    UA_PublishResponse *response = &pre->response;
    UA_NotificationMessage *message = &response->notificationMessage;
    UA_NotificationMessageEntry *retransmission = NULL;
    if(notifications > 0) {
        /* Allocate the retransmission entry */
<<<<<<< HEAD
        retransmission = (UA_NotificationMessageEntry *)malloc(sizeof(UA_NotificationMessageEntry));
=======
        retransmission = UA_malloc(sizeof(UA_NotificationMessageEntry));
>>>>>>> 58ab60bc
        if(!retransmission) {
            UA_LOG_WARNING_SESSION(server->config.logger, sub->session,
                                   "Subscription %u | Could not allocate memory "
                                   "for retransmission", sub->subscriptionID);
            return;
        }
        /* Prepare the response */
        UA_StatusCode retval =
            prepareNotificationMessage(sub, message, notifications);
        if(retval != UA_STATUSCODE_GOOD) {
            UA_LOG_WARNING_SESSION(server->config.logger, sub->session,
                                   "Subscription %u | Could not prepare the "
                                   "notification message", sub->subscriptionID);
            UA_free(retransmission);
            return;
        }
    }

    /* <-- The point of no return --> */

    /* Remove the response from the response queue */
    SIMPLEQ_REMOVE_HEAD(&sub->session->responseQueue, listEntry);

    /* Set up the response */
    response->responseHeader.timestamp = UA_DateTime_now();
    response->subscriptionId = sub->subscriptionID;
    response->moreNotifications = moreNotifications;
    message->publishTime = response->responseHeader.timestamp;
    if(notifications == 0) {
        /* Send sequence number for the next notification */
        message->sequenceNumber = sub->sequenceNumber + 1;
    } else {
        /* Increase the sequence number */
        message->sequenceNumber = ++sub->sequenceNumber;

        /* Put the notification message into the retransmission queue. This needs to
         * be done here, so that the message itself is included in the available
         * sequence numbers for acknowledgement. */
        retransmission->message = response->notificationMessage;
        UA_Subscription_addRetransmissionMessage(server, sub, retransmission);
    }

    /* Get the available sequence numbers from the retransmission queue */
    size_t available = sub->retransmissionQueueSize;
    if(available > 0) {
        response->availableSequenceNumbers = (UA_UInt32 *)UA_alloca(available * sizeof(UA_UInt32));
        response->availableSequenceNumbersSize = available;
        size_t i = 0;
        UA_NotificationMessageEntry *nme;
        TAILQ_FOREACH(nme, &sub->retransmissionQueue, listEntry) {
            response->availableSequenceNumbers[i] = nme->message.sequenceNumber;
            ++i;
        }
    }

    /* Send the response */
    UA_LOG_DEBUG_SESSION(server->config.logger, sub->session,
                         "Subscription %u | Sending out a publish response with %u "
                         "notifications", sub->subscriptionID, (UA_UInt32)notifications);
    UA_SecureChannel_sendBinaryMessage(sub->session->channel, pre->requestId, response,
                                       &UA_TYPES[UA_TYPES_PUBLISHRESPONSE]);

    /* Reset subscription state to normal. */
    sub->state = UA_SUBSCRIPTIONSTATE_NORMAL;
    sub->currentKeepAliveCount = 0;
    sub->currentLifetimeCount = 0;

    /* Free the response */
    UA_Array_delete(response->results, response->resultsSize,
                    &UA_TYPES[UA_TYPES_UINT32]);
    UA_free(pre); /* no need for UA_PublishResponse_deleteMembers */

    /* Repeat if there are more notifications to send */
    if(moreNotifications)
        UA_Subscription_publishCallback(server, sub);
}

UA_StatusCode
Subscription_registerPublishJob(UA_Server *server, UA_Subscription *sub) {
    if(sub->publishJobIsRegistered)
        return UA_STATUSCODE_GOOD;

    UA_LOG_DEBUG_SESSION(server->config.logger, sub->session,
                         "Subscription %u | Register subscription publishing callback",
                         sub->subscriptionID);
    UA_Job job;
    job.type = UA_JOBTYPE_METHODCALL;
    job.job.methodCall.method = (UA_ServerCallback)UA_Subscription_publishCallback;
    job.job.methodCall.data = sub;
    UA_StatusCode retval =
        UA_Server_addRepeatedJob(server, job, (UA_UInt32)sub->publishingInterval,
                                 &sub->publishJobGuid);
    if(retval == UA_STATUSCODE_GOOD)
        sub->publishJobIsRegistered = true;
    return retval;
}

UA_StatusCode
Subscription_unregisterPublishJob(UA_Server *server, UA_Subscription *sub) {
    if(!sub->publishJobIsRegistered)
        return UA_STATUSCODE_GOOD;
    UA_LOG_DEBUG_SESSION(server->config.logger, sub->session,
                         "Subscription %u | Unregister subscription publishing callback",
                         sub->subscriptionID);
    sub->publishJobIsRegistered = false;
    return UA_Server_removeRepeatedJob(server, sub->publishJobGuid);
}

/* When the session has publish requests stored but the last subscription is
   deleted... Send out empty responses */
void
UA_Subscription_answerPublishRequestsNoSubscription(UA_Server *server, UA_NodeId *sessionToken) {
    /* Get session */
    UA_Session *session = UA_SessionManager_getSession(&server->sessionManager, sessionToken);
    UA_NodeId_delete(sessionToken);

    /* No session or there are remaining subscriptions */
    if(!session || LIST_FIRST(&session->serverSubscriptions))
        return;

    /* Send a response for every queued request */
    UA_PublishResponseEntry *pre;
    while((pre = SIMPLEQ_FIRST(&session->responseQueue))) {
        SIMPLEQ_REMOVE_HEAD(&session->responseQueue, listEntry);
        UA_PublishResponse *response = &pre->response;
        response->responseHeader.serviceResult = UA_STATUSCODE_BADNOSUBSCRIPTION;
        response->responseHeader.timestamp = UA_DateTime_now();
        UA_SecureChannel_sendBinaryMessage(session->channel, pre->requestId, response,
                                           &UA_TYPES[UA_TYPES_PUBLISHRESPONSE]);
        UA_PublishResponse_deleteMembers(response);
        UA_free(pre);
    }
}

#endif /* UA_ENABLE_SUBSCRIPTIONS */<|MERGE_RESOLUTION|>--- conflicted
+++ resolved
@@ -474,11 +474,7 @@
     UA_NotificationMessageEntry *retransmission = NULL;
     if(notifications > 0) {
         /* Allocate the retransmission entry */
-<<<<<<< HEAD
-        retransmission = (UA_NotificationMessageEntry *)malloc(sizeof(UA_NotificationMessageEntry));
-=======
-        retransmission = UA_malloc(sizeof(UA_NotificationMessageEntry));
->>>>>>> 58ab60bc
+        retransmission = (UA_NotificationMessageEntry*)UA_malloc(sizeof(UA_NotificationMessageEntry));
         if(!retransmission) {
             UA_LOG_WARNING_SESSION(server->config.logger, sub->session,
                                    "Subscription %u | Could not allocate memory "
